--- conflicted
+++ resolved
@@ -23,19 +23,13 @@
       <div className="flex items-center gap-2">
         <Link href="/profile" className="focus:outline-none">
           <div className="w-10 h-10 rounded-full overflow-hidden border border-primary-100 flex items-center justify-center bg-gray-100">
-<<<<<<< HEAD
-            <svg className="w-6 h-6 text-gray-500" aria-hidden="true" xmlns="http://www.w3.org/2000/svg" width="24" height="24" fill="none" viewBox="0 0 24 24">
-              <path stroke="currentColor" strokeLinecap="round" strokeLinejoin="round" strokeWidth="2" d="M12 21a9 9 0 1 0 0-18 9 9 0 0 0 0 18Zm0 0a8.949 8.949 0 0 0 4.951-1.488A3.987 3.987 0 0 0 13 16h-2a3.987 3.987 0 0 0-3.951 3.512A8.948 8.948 0 0 0 12 21Zm3-11a3 3 0 1 1-6 0 3 3 0 0 1 6 0Z"/>
-            </svg>
-=======
             <Image
-              src={user?.image || "/user-avatar.svg"}
+              src={user?.image || "/user-avatar.png"}
               alt="Profile"
               width={40}
               height={40}
               className="object-cover w-full h-full"
             />
->>>>>>> 32cc0c55
           </div>
         </Link>
         <LogoutButton />

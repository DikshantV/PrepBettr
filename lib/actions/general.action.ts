--- conflicted
+++ resolved
@@ -1,9 +1,4 @@
-'use server';
-
 import {db} from "@/firebase/admin";
-import {generateObject} from "ai";
-import {google} from "@ai-sdk/google";
-import {feedbackSchema} from "@/constants";
 
 export async function getInterviewsByUserId(userId: string): Promise<Interview[] | null> {
     const interviews = await db
@@ -14,7 +9,7 @@
 
     return interviews.docs.map((doc) => ({
         id: doc.id,
-        ...doc.data(),
+        ...doc.data()
     })) as Interview[];
 
 }
@@ -32,7 +27,7 @@
 
     return interviews.docs.map((doc) => ({
         id: doc.id,
-        ...doc.data(),
+        ...doc.data()
     })) as Interview[];
 
 }
@@ -45,91 +40,4 @@
 
     return interview.data() as Interview | null;
 
-}
-
-export async function createFeedback(params: CreateFeedbackParams) {
-    const { interviewId, userId, transcript, feedbackId } = params;
-
-    try {
-        const formattedTranscript = transcript
-            .map((sentence: { role: string; content: string }) =>(
-                `-${sentence.role}:${sentence.content}\n`
-            )).join('');
-
-        const { object } = await generateObject ({
-            model: google('gemini-2.0-flash-001', {
-                structuredOutputs: false,
-            }),
-            schema: feedbackSchema,
-            prompt: 'You are an AI interviewer analyzing a mock interview. Your task is to evaluate the candidate based on structured categories.' +
-                'Be thorough and detailed in your analysis. Dont be lenient with the candidate.' +
-                'If there are mistakes or areas for improvement, point them out.' +
-                `Transcript: ${formattedTranscript}` +
-                'Please score the candidate from 0 to 100 in the following areas. Do not add categories other than the ones provided.' +
-                `- **Communication Skills**: Clarity, articulation, structured responses.` +
-                `- **Technical Knowledge**: Understanding of key concepts for the role.` +
-                `- **Problem-Solving**: Ability to analyze problems and propose solutions.` +
-                `- **Cultural & Role Fit**: Alignment with company values and job role.` +
-                `- **Confidence & Clarity**: Confidence in responses, engagement, and clarity.`,
-<<<<<<< HEAD
-            system: `You are a professional interviewer analyzing a mock interview.` +
-                    `Your task is to evaluate the candidate based on structured categories.`,
-=======
-            system: "You are a professional interviewer analyzing a mock interview." +
-                    "Your task is to evaluate the candidate based on structured categories.",
->>>>>>> 59ee1ab5
-        });
-
-        const feedback = {
-        interviewId: interviewId,
-        userId: userId,
-        totalScore: object.totalScore,
-        categoryScores: object.categoryScores,
-        strengths: object.strengths,
-        areasForImprovement: object.areasForImprovement,
-        finalAssessment: object.finalAssessment,
-        createdAt: new Date().toISOString()
-        };
-
-        let feedbackRef;
-
-        if (feedbackId) {
-            feedbackRef = db.collection('feedback').doc(feedbackId);
-        } else {
-            feedbackRef = db.collection('feedback').doc();
-        }
-
-        await feedbackRef.set(feedback);
-
-        return {
-            success: true,
-            feedbackId: feedbackRef.id
-        };
-
-    } catch (e) {
-        console.error('Error saving feedback', e)
-
-        return {
-            success: false
-        };
-    }
-}
-
-export async function getFeedbackByInterviewId(params: GetFeedbackByInterviewIdParams): Promise<Feedback | null> {
-    const { interviewId, userId } = params;
-
-    const feedback = await db
-        .collection('feedback')
-        .where('interviewId', '==', interviewId)
-        .where('userId', '==', userId)
-        .limit(1)
-        .get();
-
-    if(feedback.empty) return null;
-
-    const feedbackDoc = feedback.docs[0];
-
-    return {
-        id: feedbackDoc.id, ...feedbackDoc.data(),
-    } as Feedback;
 }
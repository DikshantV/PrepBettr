--- conflicted
+++ resolved
@@ -1,146 +1,21 @@
-"use client";
-<<<<<<< HEAD
+import Agent from "@/components/Agent";
+import { getCurrentUser } from "@/lib/actions/auth.action";
 
-=======
->>>>>>> 32cc0c55
-import { useState, useEffect } from "react";
-import dynamic from "next/dynamic";
-import Agent from "@/components/Agent";
-import CodeEditorToggle from "@/components/CodeEditorToggle";
-import { getCurrentUser } from "@/lib/actions/auth.action";
-import PdfUploadButton from "@/components/PdfUploadButton";
-
-const MonacoEditor = dynamic(() => import("@monaco-editor/react"), { ssr: false });
-
-<<<<<<< HEAD
-const Page = () => {
-    const [showEditor, setShowEditor] = useState(false);
-    const [code, setCode] = useState("// Start coding here\n");
-    const [user, setUser] = useState<any>(null);
-    const [language, setLanguage] = useState("javascript");
-    const languageOptions = [
-        { label: "JavaScript", value: "javascript" },
-        { label: "TypeScript", value: "typescript" },
-        { label: "Python", value: "python" },
-        { label: "Java", value: "java" },
-        { label: "C++", value: "cpp" },
-        { label: "C#", value: "csharp" },
-        { label: "Go", value: "go" },
-        { label: "PHP", value: "php" },
-        { label: "Ruby", value: "ruby" },
-    ];
-
-    useEffect(() => {
-        (async () => {
-            const userData = await getCurrentUser();
-            setUser(userData);
-        })();
-=======
-const CodingSection = dynamic(() => import("@/components/CodingSection"), { ssr: false });
-
-export default function InterviewPage() {
-    const [open, setOpen] = useState(false);
-    const [user, setUser] = useState<any>(null);
-
-    useEffect(() => {
-        getCurrentUser().then(setUser);
->>>>>>> 32cc0c55
-    }, []);
+const Page = async () => {
+    const user = await getCurrentUser();
 
     return (
         <>
-<<<<<<< HEAD
-            <div className="flex items-center justify-between mb-4">
-                <h3 className="mr-2">Interview generation</h3>
-                {showEditor ? (
-                  <div className="flex items-center gap-3">
-                    <select
-                        value={language}
-                        onChange={e => setLanguage(e.target.value)}
-                        className="border rounded px-2 py-1 text-sm focus:outline-none focus:ring-2 focus:ring-primary-100 bg-white dark:bg-gray-900 dark:text-white"
-                        aria-label="Select language"
-                    >
-                        {languageOptions.map(opt => (
-                            <option key={opt.value} value={opt.value}>{opt.label}</option>
-                        ))}
-                    </select>
-                    <PdfUploadButton />
-                    <button
-                        type="button"
-                        aria-label="Open code editor"
-                        onClick={() => setShowEditor((v) => !v)}
-                        className="p-2 rounded-full border border-gray-300 dark:border-gray-700 shadow hover:bg-gray-100 dark:hover:bg-gray-800 transition-colors"
-                    >
-                        <svg className="w-6 h-6 text-gray-800 dark:text-white" aria-hidden="true" xmlns="http://www.w3.org/2000/svg" width="24" height="24" fill="none" viewBox="0 0 24 24">
-                          <path stroke="currentColor" strokeLinecap="round" strokeLinejoin="round" strokeWidth="2" d="m8 8-4 4 4 4m8 0 4-4-4-4m-2-3-4 14"/>
-                        </svg>
-                    </button>
-                  </div>
-                ) : (
-                  <div className="flex items-center gap-2">
-                    <PdfUploadButton />
-                    <button
-                        type="button"
-                        aria-label="Open code editor"
-                        onClick={() => setShowEditor((v) => !v)}
-                        className="p-2 rounded-full border border-gray-300 dark:border-gray-700 shadow hover:bg-gray-100 dark:hover:bg-gray-800 transition-colors"
-                    >
-                        <svg className="w-6 h-6 text-gray-800 dark:text-white" aria-hidden="true" xmlns="http://www.w3.org/2000/svg" width="24" height="24" fill="none" viewBox="0 0 24 24">
-                          <path stroke="currentColor" strokeLinecap="round" strokeLinejoin="round" strokeWidth="2" d="m8 8-4 4 4 4m8 0 4-4-4-4m-2-3-4 14"/>
-                        </svg>
-                    </button>
-                  </div>
-                )}
-            </div>
-            {showEditor && (
-                <div className="mb-6 border rounded-lg overflow-hidden">
-                    <MonacoEditor
-                        height="400px"
-                        defaultLanguage={language}
-                        language={language}
-                        value={code}
-                        onChange={value => setCode(value || "")}
-                        theme="vs-dark"
-                        options={{ fontSize: 14, minimap: { enabled: false } }}
-                    />
-                </div>
-            )}
-            {user && (
-                <Agent
-                    userName={user?.name}
-                    userId={user?.id}
-                    profileImage={user?.profileURL}
-                    type="generate"
-                />
-            )}
+            <h3>Interview generation</h3>
+
+            <Agent
+                userName={user?.name!}
+                userId={user?.id}
+                profileImage={user?.profileURL}
+                type="generate"
+            />
         </>
     );
 };
 
-export default Page;
-=======
-            <div className="flex items-center justify-between p-0 m-0">
-                <h3 className="py-0 my-0 leading-none">Interview generation</h3>
-                <CodeEditorToggle open={open} setOpen={setOpen} />
-            </div>
-            <div className={`flex w-full transition-all duration-300 ${open ? "gap-4" : ""}`}>
-                <div className={open ? "flex-1 min-w-0" : "w-full"}>
-                    <div >
-                        <Agent
-                            userName={user?.name ?? ""}
-                            userId={user?.id}
-                            profileImage={user?.profileURL}
-                            type="generate"
-                        />
-                    </div>
-                </div>
-                {open && (
-                    <div className="w-[500px] max-w-full">
-                        <CodingSection />
-                    </div>
-                )}
-            </div>
-        </>
-    );
-}
->>>>>>> 32cc0c55
+export default Page;